import torch

from data.complex import ComplexBatch
from data.dummy_complexes import get_house_complex, get_square_complex, get_pyramid_complex
from data.data_loading import DataLoader
from mp.models import SIN0


def test_sin_model_with_batching():
    """Check this runs without errors and that batching and no batching produce the same output."""
    data_list = [get_house_complex(), get_square_complex(),
                 get_square_complex(), get_house_complex()]

    data_loader = DataLoader(data_list, batch_size=2)

    model = SIN0(num_input_features=1, num_classes=3, num_layers=3, hidden=5, jump_mode='cat')
    # We use the model in eval mode to avoid problems with batch norm.
    model.eval()

    batched_preds = []
    for batch in data_loader:
        batched_pred = model.forward(batch)
        batched_preds.append(batched_pred)
    batched_preds = torch.cat(batched_preds, dim=0)

    preds = []
    for complex in data_list:
        pred = model.forward(ComplexBatch.from_complex_list([complex]))
        preds.append(pred)
    preds = torch.cat(preds, dim=0)

<<<<<<< HEAD
=======
    # This is flaky when using equal. I suspect it's because of numerical errors.
>>>>>>> 18cfd0a2
    assert torch.allclose(preds, batched_preds)


def test_sin_model_with_batching_over_complexes_missing_triangles():
    """Check this runs without errors"""
    data_list = [get_square_complex(), get_square_complex(),
                 get_square_complex(), get_square_complex()]
    data_loader = DataLoader(data_list, batch_size=2)

    # Run using a model that works up to triangles.
    model = SIN0(num_input_features=1, num_classes=3, num_layers=3, hidden=5, max_dim=2,
                 jump_mode='max')
    # We use the model in eval mode to avoid problems with batch norm. 
    model.eval()

    preds1 = []
    for batch in data_loader:
        out = model.forward(batch)
        preds1.append(out)
    preds1 = torch.cat(preds1, dim=0)

    # Run using a model that works up to edges.
    model = SIN0(num_input_features=1, num_classes=3, num_layers=3, hidden=5, max_dim=1,
                 jump_mode='max')
    model.eval()

    preds2 = []
    for batch in data_loader:
        out = model.forward(batch)
        preds2.append(out)
    preds2 = torch.cat(preds2, dim=0)

    # Make sure the two outputs are different. The model using triangles set the triangle outputs
    # to zero, so the output of the readout should also be different.
    assert not torch.equal(preds1, preds2)


<|MERGE_RESOLUTION|>--- conflicted
+++ resolved
@@ -29,10 +29,7 @@
         preds.append(pred)
     preds = torch.cat(preds, dim=0)
 
-<<<<<<< HEAD
-=======
     # This is flaky when using equal. I suspect it's because of numerical errors.
->>>>>>> 18cfd0a2
     assert torch.allclose(preds, batched_preds)
 
 
